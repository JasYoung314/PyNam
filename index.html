<!doctype html>  
<html lang="en">
	
	<head>
		<meta charset="utf-8">
		
		<title>reveal.js - The HTML Presentation Framework</title>

		<meta name="description" content="A framework for easily creating beautiful presentations using HTML">
		<meta name="author" content="Hakim El Hattab">

		<meta name="apple-mobile-web-app-capable" content="yes" />
		<meta name="apple-mobile-web-app-status-bar-style" content="black-translucent" />
		
		<link rel="stylesheet" href="css/reveal.css">
		<link rel="stylesheet" href="css/theme/default.css" id="theme">

		<!-- For syntax highlighting -->
		<link rel="stylesheet" href="lib/css/zenburn.css">

		<!-- If the query includes 'print-pdf', use the PDF print sheet -->
		<script>
			document.write( '<link rel="stylesheet" href="css/print/' + ( window.location.search.match( /print-pdf/gi ) ? 'pdf' : 'paper' ) + '.css" type="text/css" media="print">' );
		</script>

		<!--[if lt IE 9]>
		<script src="lib/js/html5shiv.js"></script>
		<![endif]-->
	</head>
	
	<body>
		
		<div class="reveal">

			<!-- Any section element inside of this container is displayed as a slide -->
			<div class="slides">

				<section>
					<h1>Reveal.js</h1>
					<h3>HTML Presentations Made Easy</h3>
				</section>
				
				<section>
					<h2>Heads Up</h2>
					<p>
						reveal.js is a framework for easily creating beautiful presentations using HTML. You'll need a browser with 
						support for CSS 3D transforms to see it in its full glory.
					</p>
					<p>
						<i><small>- <a href="http://hakim.se">Hakim El Hattab</a> / <a href="http://twitter.com/hakimel">@hakimel</a></small></i>
					</p>

					<aside class="notes">
						Oh hey, these are some notes. They'll be hidden in your presentation, but you can see them if you run the speaker notes server.
					</aside>
				</section>
				
				<!-- Example of nested vertical slides -->
				<section>
					<section>
						<h2>Vertical Slides</h2>
						<p>
							Slides can be nested inside of other slides,
							try pressing <a href="#/2/1">down</a>.
						</p>
						<a href="#/2/1" class="image">
							<img width="178" height="238" src="https://s3.amazonaws.com/hakim-static/reveal-js/arrow.png" alt="Down arrow">
						</a>
					</section>
					<section>
						<h2>Basement Level 1</h2>
						<p>Press down or up to navigate.</p>
					</section>
					<section>
						<h2>Basement Level 2</h2>
						<p>Cornify</p>
						<a class="test" href="http://cornify.com">
							<img width="280" height="326" src="https://s3.amazonaws.com/hakim-static/reveal-js/cornify.gif" alt="Unicorn">
						</a>
					</section>
					<section>
						<h2>Basement Level 3</h2>
						<p>That's it, time to go back up.</p>
						<a href="#/2" class="image">
							<img width="178" height="238" src="https://s3.amazonaws.com/hakim-static/reveal-js/arrow.png" alt="Up arrow" style="-webkit-transform: rotate(180deg);">
						</a>
					</section>
				</section>

				<section>
					<h2>Point of View</h2>
					<p>
						Press <strong>ESC</strong> to enter the slide overview. Hold down alt and click on any element to zoom in on it using <a href="http://lab.hakim.se/zoom-js">zoom.js</a>. Alt + click anywhere to zoom back out.
					</p>
				</section>

				<section>
					<h2>rvl.io</h2>
					<p>
						If you don't like writing slides in HTML you can use the online editor <a href="http://www.rvl.io" target="_blank">rvl.io</a>.
					</p>
				</section>

				<section>
					<h2>Works in Mobile Safari</h2>
					<p>
						Try it out! You can swipe through the slides and pinch your way to the overview.
					</p>
				</section>

				<section>
					<h2>Marvelous Unordered List</h2>
					<ul>
						<li>No order here</li>
						<li>Or here</li>
						<li>Or here</li>
						<li>Or here</li>
					</ul>
				</section>
				
				<section>
					<h2>Fantastic Ordered List</h2>
					<ol>
						<li>One is smaller than...</li>
						<li>Two is smaller than...</li>
						<li>Three!</li>
					</ol>
				</section>

				<section data-markdown>
					<script type="text/template">
						## Markdown support
						
						For those of you who like that sort of thing. Instructions and a bit more info available [here](https://github.com/hakimel/reveal.js#markdown).

							<section data-markdown>
							  ## Markdown support

							  For those of you who like that sort of thing. 
							  Instructions and a bit more info available [here](https://github.com/hakimel/reveal.js#markdown).
							</section>
					</script>
				</section>

				<section id="transitions">
					<h2>Transition Styles</h2>
					<p>
						You can select from different transitions, like: <br>
						<a href="?transition=cube#/transitions">Cube</a> -
						<a href="?transition=page#/transitions">Page</a> -
						<a href="?transition=concave#/transitions">Concave</a> -
						<a href="?transition=zoom#/transitions">Zoom</a> - 
						<a href="?transition=linear#/transitions">Linear</a> - 
						<a href="?transition=none#/transitions">None</a> - 
						<a href="?#/transitions">Default</a>
					</p>
				</section>

				<section id="themes">
					<h2>Themes</h2>
					<p>
						Reveal.js comes with a few themes built in: <br>
						<a href="?theme=sky#/themes">Sky</a> -
						<a href="?theme=beige#/themes">Beige</a> -
						<a href="?theme=simple#/themes">Simple</a> -
						<a href="?theme=serif#/themes">Serif</a> -
						<a href="?#/themes">Default</a>
					</p>
					<p>
						<small>
							* Theme demos are loaded after the presentation which leads to flicker. In production you should load your theme in the <code>&lt;head&gt;</code> using a <code>&lt;link&gt;</code>.
						</small>
					</p>
				</section>

				<section>
					<section data-state="alert">
						<h2>Global State</h2>
						<p>
							Set <code>data-state="something"</code> on a slide and <code>"something"</code>
							will be added as a class to the document element when the slide is open. This lets you
							apply broader style changes, like switching the background.
						</p>
						<a href="#/7/1" class="image">
							<img width="178" height="238" src="https://s3.amazonaws.com/hakim-static/reveal-js/arrow.png" alt="Down arrow">
						</a>
					</section>
					<section data-state="blackout">
						<h2>"blackout"</h2>
						<a href="#/7/2" class="image">
							<img width="178" height="238" src="https://s3.amazonaws.com/hakim-static/reveal-js/arrow.png" alt="Down arrow">
						</a>
					</section>
					<section data-state="soothe">
						<h2>"soothe"</h2>
						<a href="#/7/0" class="image">
							<img width="178" height="238" src="https://s3.amazonaws.com/hakim-static/reveal-js/arrow.png" alt="Up arrow" style="-webkit-transform: rotate(180deg);">
						</a>
					</section>
				</section>

				<section data-state="customevent">
					<h2>Custom Events</h2>
					<p>
						Additionally custom events can be triggered on a per slide basis by binding to the <code>data-state</code> name.
					</p>
					<pre><code contenteditable style="font-size: 18px; margin-top: 20px;">Reveal.addEventListener( 'customevent', function() {
	console.log( '"customevent" has fired' );
} );
					</code></pre>
				</section>

				<section>
					<h2>Clever Quotes</h2>
					<p>
						These guys come in two forms, inline: <q cite="http://searchservervirtualization.techtarget.com/definition/Our-Favorite-Technology-Quotations">
						The nice thing about standards is that there are so many to choose from</q> and block:
					</p>
					<blockquote cite="http://searchservervirtualization.techtarget.com/definition/Our-Favorite-Technology-Quotations">
						For years there has been a theory that millions of monkeys typing at random on millions of typewriters would 
						reproduce the entire works of Shakespeare. The Internet has proven this theory to be untrue.
					</blockquote>
				</section>
				
				<section>
					<h2>Pretty Code</h2>
					<pre><code contenteditable>
function linkify( selector ) {
  if( supports3DTransforms ) {
    
    var nodes = document.querySelectorAll( selector );

    for( var i = 0, len = nodes.length; i &lt; len; i++ ) {
      var node = nodes[i];

      if( !node.className ) ) {
        node.className += ' roll';
      }
    };
  }
}
					</code></pre>
					<p>Courtesy of <a href="http://softwaremaniacs.org/soft/highlight/en/description/">highlight.js</a>.</p>
				</section>
				
				<section>
					<h2>Intergalactic Interconnections</h2>
					<p>
						You can link between slides internally,
						<a href="#/2/3">like this</a>.
					</p>
				</section>

				<section>
					<section>
						<h2>Fragmented Views</h2>
						<p>Hit the next arrow...</p>
						<p class="fragment">... to step through ...</p>
						<ol>
							<li class="fragment"><code>any type</code></li>
							<li class="fragment"><em>of view</em></li>
							<li class="fragment"><strong>fragments</strong></li>
						</ol>
					</section>
					<section>
						<h2>Fragment Styles</h2>
						<p>There's a few styles of fragments, like:</p>
						<p class="fragment grow">grow</p>
						<p class="fragment shrink">shrink</p>
						<p class="fragment roll-in">roll-in</p>
						<p class="fragment fade-out">fade-out</p>
						<p class="fragment highlight-red">highlight-red</p>
						<p class="fragment highlight-green">highlight-green</p>
						<p class="fragment highlight-blue">highlight-blue</p>
					</section>
				</section>
				
				<section>
					<h2>Spectacular image!</h2>
					<a class="image" href="http://lab.hakim.se/meny/" target="_blank">
						<img width="320" height="299" src="http://s3.amazonaws.com/hakim-static/portfolio/images/meny.png" alt="Meny">
					</a>
				</section>
				
				<section>
					<h2>Export to PDF</h2>
					<p>Presentations can be <a href="https://github.com/hakimel/reveal.js#pdf-export">exported to PDF</a>, below is an example that's been uploaded to SlideShare.</p>
					<iframe id="slideshare" src="http://www.slideshare.net/slideshow/embed_code/13872948" width="455" height="356" style="margin:0;overflow:hidden;border:1px solid #CCC;border-width:1px 1px 0;margin-bottom:5px" allowfullscreen> </iframe>
					<script>
						document.getElementById('slideshare').attributeName = 'allowfullscreen';
					</script>
				</section>
				
				<section>
					<h2>Take a Moment</h2>
					<p>
						Press b or period on your keyboard to enter the 'paused' mode. This mode is helpful when you want to take disctracting slides off the screen 
						during a presentation.
					</p>
				</section>

				<section>
					<h2>Stellar Links</h2>
					<ul>
						<li><a href="https://github.com/hakimel/reveal.js">Source code on GitHub</a></li>
						<li><a href="http://hakim.se/projects/reveal-js">Leave feedback on my site</a></li>
						<li><a href="http://twitter.com/hakimel">Follow me on Twitter</a></li>
					</ul>
				</section>

				<section>
					<h2>It's free</h2>
					<p>
						reveal.js and <a href="http://www.rvl.io">rvl.io</a> are entirely free but if you'd like to support the projects you can donate below. 
						Donations will go towards hosting and domain costs.
					</p>
					<form action="https://www.paypal.com/cgi-bin/webscr" method="post">
						<input type="hidden" name="cmd" value="_donations">
						<input type="hidden" name="business" value="hakim.elhattab@gmail.com">
						<input type="hidden" name="lc" value="US">
						<input type="hidden" name="item_name" value="reveal.js / rvl.io">
						<input type="hidden" name="no_note" value="0">
						<input type="hidden" name="currency_code" value="USD">
						<input type="hidden" name="bn" value="PP-DonationsBF:btn_donate_LG.gif:NonHostedGuest">
						<input type="image" src="https://www.paypalobjects.com/en_US/i/btn/btn_donate_LG.gif" border="0" name="submit" alt="PayPal - The safer, easier way to pay online!">
					</form>
				</section>
				
				<section>
					<h1>THE END</h1>
					<h3>BY Hakim El Hattab / hakim.se</h3>
				</section>

			</div>
			
		</div>

		<script src="lib/js/head.min.js"></script>
		<script src="js/reveal.min.js"></script>

		<script>

			// Full list of configuration options available here:
			// https://github.com/hakimel/reveal.js#configuration
			Reveal.initialize({
				controls: true,
				progress: true,
				history: true,
				
				theme: Reveal.getQueryHash().theme, // available themes are in /css/theme
				transition: Reveal.getQueryHash().transition || 'default', // default/cube/page/concave/zoom/linear/none

				// Optional libraries used to extend on reveal.js
				dependencies: [
					{ src: 'lib/js/highlight.js', async: true, callback: function() { window.hljs.initHighlightingOnLoad(); } },
					{ src: 'lib/js/classList.js', condition: function() { return !document.body.classList; } },
					{ src: 'lib/js/showdown.js', condition: function() { return !!document.querySelector( '[data-markdown]' ); } },
					{ src: 'lib/js/data-markdown.js', condition: function() { return !!document.querySelector( '[data-markdown]' ); } },
					{ src: 'plugin/zoom-js/zoom.js', condition: function() { return !!document.body.classList; } },
					{ src: '/socket.io/socket.io.js', async: true, condition: function() { return window.location.host === 'localhost:1947'; } },
					{ src: 'plugin/speakernotes/client.js', async: true, condition: function() { return window.location.host === 'localhost:1947'; } }
				]
			});

<<<<<<< HEAD
=======
      // Set up simple postMessage notes system.
      var url = window.location.href;
      if(url.indexOf('?' + 'notes' + '=') !== 'true') {
        var notesPopup = window.open('notes.html');
        Reveal.addEventListener('slidechanged', function(event) {
          var nextindexh;
          var nextindexv;
          var slideElement = event.currentSlide;

          if (slideElement.nextElementSibling && slideElement.parentNode.nodeName == 'SECTION') {
            nextindexh = event.indexh;
            nextindexv = event.indexv + 1;
          } else {
            nextindexh = event.indexh + 1;
            nextindexv = 0;
          }

          var notes = slideElement.querySelector('aside.notes');
          var slideData = {
            notes : notes ? notes.innerHTML : '',
            indexh : event.indexh,
            indexv : event.indexv,
            nextindexh : nextindexh,
            nextindexv : nextindexv,
            markdown : notes ? typeof notes.getAttribute('data-markdown') === 'string' : false
          };
          notesPopup.postMessage(JSON.stringify(slideData), '*');
        });
      }
>>>>>>> 070a1e3e
		</script>

	</body>
</html><|MERGE_RESOLUTION|>--- conflicted
+++ resolved
@@ -51,7 +51,7 @@
 					</p>
 
 					<aside class="notes">
-						Oh hey, these are some notes. They'll be hidden in your presentation, but you can see them if you run the speaker notes server.
+						Oh hey, these are some notes. They'll be hidden in your presentation, but you can see them if you open the speaker notes window (hit 's' on your keyboard).
 					</aside>
 				</section>
 				
@@ -356,44 +356,10 @@
 					{ src: 'lib/js/classList.js', condition: function() { return !document.body.classList; } },
 					{ src: 'lib/js/showdown.js', condition: function() { return !!document.querySelector( '[data-markdown]' ); } },
 					{ src: 'lib/js/data-markdown.js', condition: function() { return !!document.querySelector( '[data-markdown]' ); } },
-					{ src: 'plugin/zoom-js/zoom.js', condition: function() { return !!document.body.classList; } },
-					{ src: '/socket.io/socket.io.js', async: true, condition: function() { return window.location.host === 'localhost:1947'; } },
-					{ src: 'plugin/speakernotes/client.js', async: true, condition: function() { return window.location.host === 'localhost:1947'; } }
+					{ src: 'plugin/zoom-js/zoom.js', async: true, condition: function() { return !!document.body.classList; } },
+					{ src: 'plugin/notes/notes.js', async: true, condition: function() { return !!document.body.classList; } }
 				]
 			});
-
-<<<<<<< HEAD
-=======
-      // Set up simple postMessage notes system.
-      var url = window.location.href;
-      if(url.indexOf('?' + 'notes' + '=') !== 'true') {
-        var notesPopup = window.open('notes.html');
-        Reveal.addEventListener('slidechanged', function(event) {
-          var nextindexh;
-          var nextindexv;
-          var slideElement = event.currentSlide;
-
-          if (slideElement.nextElementSibling && slideElement.parentNode.nodeName == 'SECTION') {
-            nextindexh = event.indexh;
-            nextindexv = event.indexv + 1;
-          } else {
-            nextindexh = event.indexh + 1;
-            nextindexv = 0;
-          }
-
-          var notes = slideElement.querySelector('aside.notes');
-          var slideData = {
-            notes : notes ? notes.innerHTML : '',
-            indexh : event.indexh,
-            indexv : event.indexv,
-            nextindexh : nextindexh,
-            nextindexv : nextindexv,
-            markdown : notes ? typeof notes.getAttribute('data-markdown') === 'string' : false
-          };
-          notesPopup.postMessage(JSON.stringify(slideData), '*');
-        });
-      }
->>>>>>> 070a1e3e
 		</script>
 
 	</body>
